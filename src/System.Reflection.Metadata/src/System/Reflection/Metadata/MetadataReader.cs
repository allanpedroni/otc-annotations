// Copyright (c) Microsoft. All rights reserved.
// Licensed under the MIT license. See LICENSE file in the project root for full license information.

using System.Collections.Generic;
using System.Collections.Immutable;
using System.Diagnostics;
using System.Reflection.Internal;
using System.Reflection.Metadata.Ecma335;
using System.Runtime.CompilerServices;
using System.Runtime.InteropServices;
using System.Text;

namespace System.Reflection.Metadata
{
    /// <summary>
    /// Reads metadata as defined byte the ECMA 335 CLI specification.
    /// </summary>
    public sealed partial class MetadataReader
    {
        private readonly MetadataReaderOptions _options;
        internal readonly MetadataStringDecoder utf8Decoder;
        internal readonly NamespaceCache namespaceCache;
        private Dictionary<TypeDefinitionHandle, ImmutableArray<TypeDefinitionHandle>> _lazyNestedTypesMap;
        internal readonly MemoryBlock Block;

        // A row id of "mscorlib" AssemblyRef in a WinMD file (each WinMD file must have such a reference).
        internal readonly int WinMDMscorlibRef;

        #region Constructors

        /// <summary>
        /// Creates a metadata reader from the metadata stored at the given memory location.
        /// </summary>
        /// <remarks>
        /// The memory is owned by the caller and it must be kept memory alive and unmodified throughout the lifetime of the <see cref="MetadataReader"/>.
        /// </remarks>
        public unsafe MetadataReader(byte* metadata, int length)
            : this(metadata, length, MetadataReaderOptions.Default, null)
        {
        }

        /// <summary>
        /// Creates a metadata reader from the metadata stored at the given memory location.
        /// </summary>
        /// <remarks>
        /// The memory is owned by the caller and it must be kept memory alive and unmodified throughout the lifetime of the <see cref="MetadataReader"/>.
        /// Use <see cref="PEReaderExtensions.GetMetadataReader(PortableExecutable.PEReader, MetadataReaderOptions)"/> to obtain 
        /// metadata from a PE image.
        /// </remarks>
        public unsafe MetadataReader(byte* metadata, int length, MetadataReaderOptions options)
            : this(metadata, length, options, null)
        {
        }

        /// <summary>
        /// Creates a metadata reader from the metadata stored at the given memory location.
        /// </summary>
        /// <remarks>
        /// The memory is owned by the caller and it must be kept memory alive and unmodified throughout the lifetime of the <see cref="MetadataReader"/>.
        /// Use <see cref="PEReaderExtensions.GetMetadataReader(PortableExecutable.PEReader, MetadataReaderOptions, MetadataStringDecoder)"/> to obtain 
        /// metadata from a PE image.
        /// </remarks>
        public unsafe MetadataReader(byte* metadata, int length, MetadataReaderOptions options, MetadataStringDecoder utf8Decoder)
        {
            if (length <= 0)
            {
                throw new ArgumentOutOfRangeException("length");
            }

            if (metadata == null)
            {
                throw new ArgumentNullException("metadata");
            }

            if (utf8Decoder == null)
            {
                utf8Decoder = MetadataStringDecoder.DefaultUTF8;
            }

            if (!(utf8Decoder.Encoding is UTF8Encoding))
            {
                throw new ArgumentException(SR.MetadataStringDecoderEncodingMustBeUtf8, "utf8Decoder");
            }

            if (!BitConverter.IsLittleEndian)
            {
                throw new PlatformNotSupportedException(SR.LitteEndianArchitectureRequired);
            }

            this.Block = new MemoryBlock(metadata, length);

            _options = options;
            this.utf8Decoder = utf8Decoder;

            var headerReader = new BlobReader(this.Block);
            this.ReadMetadataHeader(ref headerReader, out _versionString);
            _metadataKind = GetMetadataKind(_versionString);
            var streamHeaders = this.ReadStreamHeaders(ref headerReader);

            // storage header and stream headers:
            MemoryBlock metadataTableStream;
            MemoryBlock standalonePdbStream;
            this.InitializeStreamReaders(ref this.Block, streamHeaders, out _metadataStreamKind, out metadataTableStream, out standalonePdbStream);

            int[] externalTableRowCountsOpt;
            if (standalonePdbStream.Length > 0)
            {
                ReadStandalonePortablePdbStream(standalonePdbStream, out _debugMetadataHeader, out externalTableRowCountsOpt);
            }
            else
            {
                externalTableRowCountsOpt = null;
            }

            var tableReader = new BlobReader(metadataTableStream);

            HeapSizes heapSizes;
            int[] metadataTableRowCounts;
            this.ReadMetadataTableHeader(ref tableReader, out heapSizes, out metadataTableRowCounts, out _sortedTables);

            this.InitializeTableReaders(tableReader.GetMemoryBlockAt(0, tableReader.RemainingBytes), heapSizes, metadataTableRowCounts, externalTableRowCountsOpt);

            // This previously could occur in obfuscated assemblies but a check was added to prevent 
            // it getting to this point
            Debug.Assert(this.AssemblyTable.NumberOfRows <= 1);

            // Although the specification states that the module table will have exactly one row,
            // the native metadata reader would successfully read files containing more than one row.
            // Such files exist in the wild and may be produced by obfuscators.
            if (standalonePdbStream.Length == 0 && this.ModuleTable.NumberOfRows < 1)
            {
                throw new BadImageFormatException(SR.Format(SR.ModuleTableInvalidNumberOfRows, this.ModuleTable.NumberOfRows));
            }

            //  read 
            this.namespaceCache = new NamespaceCache(this);

            if (_metadataKind != MetadataKind.Ecma335)
            {
                this.WinMDMscorlibRef = FindMscorlibAssemblyRefNoProjection();
            }
        }

        #endregion

        #region Metadata Headers

        private readonly string _versionString;
        private readonly MetadataKind _metadataKind;
        private readonly MetadataStreamKind _metadataStreamKind;
        private readonly DebugMetadataHeader _debugMetadataHeader;

        internal StringStreamReader StringStream;
        internal BlobStreamReader BlobStream;
        internal GuidStreamReader GuidStream;
        internal UserStringStreamReader UserStringStream;

        /// <summary>
        /// True if the metadata stream has minimal delta format. Used for EnC.
        /// </summary>
        /// <remarks>
        /// The metadata stream has minimal delta format if "#JTD" stream is present.
        /// Minimal delta format uses large size (4B) when encoding table/heap references.
        /// The heaps in minimal delta only contain data of the delta, 
        /// there is no padding at the beginning of the heaps that would align them 
        /// with the original full metadata heaps.
        /// </remarks>
        internal bool IsMinimalDelta;

        /// <summary>
        /// Looks like this function reads beginning of the header described in
        /// Ecma-335 24.2.1 Metadata root
        /// </summary>
        private void ReadMetadataHeader(ref BlobReader memReader, out string versionString)
        {
            if (memReader.RemainingBytes < COR20Constants.MinimumSizeofMetadataHeader)
            {
                throw new BadImageFormatException(SR.MetadataHeaderTooSmall);
            }

            uint signature = memReader.ReadUInt32();
            if (signature != COR20Constants.COR20MetadataSignature)
            {
                throw new BadImageFormatException(SR.MetadataSignature);
            }

            // major version
            memReader.ReadUInt16();

            // minor version
            memReader.ReadUInt16();

            // reserved:
            memReader.ReadUInt32();

            int versionStringSize = memReader.ReadInt32();
            if (memReader.RemainingBytes < versionStringSize)
            {
                throw new BadImageFormatException(SR.NotEnoughSpaceForVersionString);
            }

            int numberOfBytesRead;
            versionString = memReader.GetMemoryBlockAt(0, versionStringSize).PeekUtf8NullTerminated(0, null, utf8Decoder, out numberOfBytesRead, '\0');
            memReader.SkipBytes(versionStringSize);
        }

        private MetadataKind GetMetadataKind(string versionString)
        {
            // Treat metadata as CLI raw metadata if the client doesn't want to see projections.
            if ((_options & MetadataReaderOptions.ApplyWindowsRuntimeProjections) == 0)
            {
                return MetadataKind.Ecma335;
            }

            if (!versionString.Contains("WindowsRuntime"))
            {
                return MetadataKind.Ecma335;
            }
            else if (versionString.Contains("CLR"))
            {
                return MetadataKind.ManagedWindowsMetadata;
            }
            else
            {
                return MetadataKind.WindowsMetadata;
            }
        }

        /// <summary>
        /// Reads stream headers described in Ecma-335 24.2.2 Stream header
        /// </summary>
        private StreamHeader[] ReadStreamHeaders(ref BlobReader memReader)
        {
            // storage header:
            memReader.ReadUInt16();
            int streamCount = memReader.ReadInt16();

            var streamHeaders = new StreamHeader[streamCount];
            for (int i = 0; i < streamHeaders.Length; i++)
            {
                if (memReader.RemainingBytes < COR20Constants.MinimumSizeofStreamHeader)
                {
                    throw new BadImageFormatException(SR.StreamHeaderTooSmall);
                }

                streamHeaders[i].Offset = memReader.ReadUInt32();
                streamHeaders[i].Size = memReader.ReadInt32();
                streamHeaders[i].Name = memReader.ReadUtf8NullTerminated();
                bool aligned = memReader.TryAlign(4);

                if (!aligned || memReader.RemainingBytes == 0)
                {
                    throw new BadImageFormatException(SR.NotEnoughSpaceForStreamHeaderName);
                }
            }

            return streamHeaders;
        }

        private void InitializeStreamReaders(
            ref MemoryBlock metadataRoot, 
            StreamHeader[] streamHeaders, 
            out MetadataStreamKind metadataStreamKind,
            out MemoryBlock metadataTableStream,
            out MemoryBlock standalonePdbStream)
        {
            metadataTableStream = default(MemoryBlock);
            standalonePdbStream = default(MemoryBlock);
            metadataStreamKind = MetadataStreamKind.Illegal;

            foreach (StreamHeader streamHeader in streamHeaders)
            {
                switch (streamHeader.Name)
                {
                    case COR20Constants.StringStreamName:
                        if (metadataRoot.Length < streamHeader.Offset + streamHeader.Size)
                        {
                            throw new BadImageFormatException(SR.NotEnoughSpaceForStringStream);
                        }

                        this.StringStream = new StringStreamReader(metadataRoot.GetMemoryBlockAt((int)streamHeader.Offset, streamHeader.Size), _metadataKind);
                        break;

                    case COR20Constants.BlobStreamName:
                        if (metadataRoot.Length < streamHeader.Offset + streamHeader.Size)
                        {
                            throw new BadImageFormatException(SR.NotEnoughSpaceForBlobStream);
                        }

                        this.BlobStream = new BlobStreamReader(metadataRoot.GetMemoryBlockAt((int)streamHeader.Offset, streamHeader.Size), _metadataKind);
                        break;

                    case COR20Constants.GUIDStreamName:
                        if (metadataRoot.Length < streamHeader.Offset + streamHeader.Size)
                        {
                            throw new BadImageFormatException(SR.NotEnoughSpaceForGUIDStream);
                        }

                        this.GuidStream = new GuidStreamReader(metadataRoot.GetMemoryBlockAt((int)streamHeader.Offset, streamHeader.Size));
                        break;

                    case COR20Constants.UserStringStreamName:
                        if (metadataRoot.Length < streamHeader.Offset + streamHeader.Size)
                        {
                            throw new BadImageFormatException(SR.NotEnoughSpaceForBlobStream);
                        }

                        this.UserStringStream = new UserStringStreamReader(metadataRoot.GetMemoryBlockAt((int)streamHeader.Offset, streamHeader.Size));
                        break;

                    case COR20Constants.CompressedMetadataTableStreamName:
                        if (metadataRoot.Length < streamHeader.Offset + streamHeader.Size)
                        {
                            throw new BadImageFormatException(SR.NotEnoughSpaceForMetadataStream);
                        }

                        metadataStreamKind = MetadataStreamKind.Compressed;
                        metadataTableStream = metadataRoot.GetMemoryBlockAt((int)streamHeader.Offset, streamHeader.Size);
                        break;

                    case COR20Constants.UncompressedMetadataTableStreamName:
                        if (metadataRoot.Length < streamHeader.Offset + streamHeader.Size)
                        {
                            throw new BadImageFormatException(SR.NotEnoughSpaceForMetadataStream);
                        }

                        metadataStreamKind = MetadataStreamKind.Uncompressed;
                        metadataTableStream = metadataRoot.GetMemoryBlockAt((int)streamHeader.Offset, streamHeader.Size);
                        break;

                    case COR20Constants.MinimalDeltaMetadataTableStreamName:
                        if (metadataRoot.Length < streamHeader.Offset + streamHeader.Size)
                        {
                            throw new BadImageFormatException(SR.NotEnoughSpaceForMetadataStream);
                        }

                        // the content of the stream is ignored
                        this.IsMinimalDelta = true;
                        break;

                    case COR20Constants.StandalonePdbStreamName:
                        if (metadataRoot.Length < streamHeader.Offset + streamHeader.Size)
                        {
                            throw new BadImageFormatException(SR.NotEnoughSpaceForMetadataStream);
                        }

                        standalonePdbStream = metadataRoot.GetMemoryBlockAt((int)streamHeader.Offset, streamHeader.Size);
                        break;

                    default:
                        // Skip unknown streams. Some obfuscators insert invalid streams.
                        continue;
                }
            }

            if (IsMinimalDelta && metadataStreamKind != MetadataStreamKind.Uncompressed)
            {
                throw new BadImageFormatException(SR.InvalidMetadataStreamFormat);
            }
        }

        #endregion

        #region Tables and Heaps

        private readonly TableMask _sortedTables;

        /// <summary>
        /// A row count for each possible table. May be indexed by <see cref="TableIndex"/>.
        /// </summary>
        internal int[] TableRowCounts;

        internal ModuleTableReader ModuleTable;
        internal TypeRefTableReader TypeRefTable;
        internal TypeDefTableReader TypeDefTable;
        internal FieldPtrTableReader FieldPtrTable;
        internal FieldTableReader FieldTable;
        internal MethodPtrTableReader MethodPtrTable;
        internal MethodTableReader MethodDefTable;
        internal ParamPtrTableReader ParamPtrTable;
        internal ParamTableReader ParamTable;
        internal InterfaceImplTableReader InterfaceImplTable;
        internal MemberRefTableReader MemberRefTable;
        internal ConstantTableReader ConstantTable;
        internal CustomAttributeTableReader CustomAttributeTable;
        internal FieldMarshalTableReader FieldMarshalTable;
        internal DeclSecurityTableReader DeclSecurityTable;
        internal ClassLayoutTableReader ClassLayoutTable;
        internal FieldLayoutTableReader FieldLayoutTable;
        internal StandAloneSigTableReader StandAloneSigTable;
        internal EventMapTableReader EventMapTable;
        internal EventPtrTableReader EventPtrTable;
        internal EventTableReader EventTable;
        internal PropertyMapTableReader PropertyMapTable;
        internal PropertyPtrTableReader PropertyPtrTable;
        internal PropertyTableReader PropertyTable;
        internal MethodSemanticsTableReader MethodSemanticsTable;
        internal MethodImplTableReader MethodImplTable;
        internal ModuleRefTableReader ModuleRefTable;
        internal TypeSpecTableReader TypeSpecTable;
        internal ImplMapTableReader ImplMapTable;
        internal FieldRVATableReader FieldRvaTable;
        internal EnCLogTableReader EncLogTable;
        internal EnCMapTableReader EncMapTable;
        internal AssemblyTableReader AssemblyTable;
        internal AssemblyProcessorTableReader AssemblyProcessorTable;              // unused
        internal AssemblyOSTableReader AssemblyOSTable;                            // unused
        internal AssemblyRefTableReader AssemblyRefTable;
        internal AssemblyRefProcessorTableReader AssemblyRefProcessorTable;        // unused
        internal AssemblyRefOSTableReader AssemblyRefOSTable;                      // unused
        internal FileTableReader FileTable;
        internal ExportedTypeTableReader ExportedTypeTable;
        internal ManifestResourceTableReader ManifestResourceTable;
        internal NestedClassTableReader NestedClassTable;
        internal GenericParamTableReader GenericParamTable;
        internal MethodSpecTableReader MethodSpecTable;
        internal GenericParamConstraintTableReader GenericParamConstraintTable;

        // debug tables
        internal DocumentTableReader DocumentTable;
        internal MethodDebugInformationTableReader MethodDebugInformationTable;
        internal LocalScopeTableReader LocalScopeTable;
        internal LocalVariableTableReader LocalVariableTable;
        internal LocalConstantTableReader LocalConstantTable;
        internal ImportScopeTableReader ImportScopeTable;
        internal StateMachineMethodTableReader StateMachineMethodTable;
        internal CustomDebugInformationTableReader CustomDebugInformationTable;

        private void ReadMetadataTableHeader(ref BlobReader reader, out HeapSizes heapSizes, out int[] metadataTableRowCounts, out TableMask sortedTables)
        {
            if (reader.RemainingBytes < MetadataStreamConstants.SizeOfMetadataTableHeader)
            {
                throw new BadImageFormatException(SR.MetadataTableHeaderTooSmall);
            }

            // reserved (shall be ignored):
            reader.ReadUInt32();

            // major version (shall be ignored):
            reader.ReadByte();

            // minor version (shall be ignored):
            reader.ReadByte();

            // heap sizes:
            heapSizes = (HeapSizes)reader.ReadByte();

            // reserved (shall be ignored):
            reader.ReadByte();

            ulong presentTables = reader.ReadUInt64();
            sortedTables = (TableMask)reader.ReadUInt64();

            // According to ECMA-335, MajorVersion and MinorVersion have fixed values and, 
            // based on recommendation in 24.1 Fixed fields: When writing these fields it 
            // is best that they be set to the value indicated, on reading they should be ignored.
            // We will not be checking version values. We will continue checking that the set of 
            // present tables is within the set we understand.

            ulong validTables = (ulong)TableMask.V3_0_TablesMask;

            if ((presentTables & ~validTables) != 0)
            {
                throw new BadImageFormatException(SR.Format(SR.UnknownTables, presentTables));
            }

            if (_metadataStreamKind == MetadataStreamKind.Compressed)
            {
                // In general Ptr tables and EnC tables are not allowed in a compressed stream.
                // However when asked for a snapshot of the current metadata after an EnC change has been applied 
                // the CLR includes the EnCLog table into the snapshot. We need to be able to read the image,
                // so we'll allow the table here but pretend it's empty later.
                if ((presentTables & (ulong)(TableMask.PtrTables | TableMask.EnCMap)) != 0)
                {
                    throw new BadImageFormatException(SR.IllegalTablesInCompressedMetadataStream);
                }
            }

            metadataTableRowCounts = ReadMetadataTableRowCounts(ref reader, presentTables);
        }

        private int[] ReadMetadataTableRowCounts(ref BlobReader memReader, ulong presentTableMask)
        {
            ulong currentTableBit = 1;

            var rowCounts = new int[TableIndexExtensions.Count];
            for (int i = 0; i < rowCounts.Length; i++)
            {
                if ((presentTableMask & currentTableBit) != 0)
                {
                    if (memReader.RemainingBytes < sizeof(uint))
                    {
                        throw new BadImageFormatException(SR.TableRowCountSpaceTooSmall);
                    }

                    uint rowCount = memReader.ReadUInt32();
                    if (rowCount > TokenTypeIds.RIDMask)
                    {
                        throw new BadImageFormatException(SR.Format(SR.InvalidRowCount, rowCount));
                    }

                    rowCounts[i] = (int)rowCount;
                }

                currentTableBit <<= 1;
            }

<<<<<<< HEAD
            return rowCounts;
=======
            metadataTableRowCounts = rowCounts;

            if ((_MetadataTableHeader.HeapSizeFlags & HeapSizeFlag.ExtraData) == HeapSizeFlag.ExtraData)
            {
                // Skip "extra data" used by some obfuscators. Although it is not mentioned in the CLI spec,
                // it is honored by the native metadata reader.
                memReader.ReadUInt32();
            }
>>>>>>> ceae1d38
        }

        private void ReadStandalonePortablePdbStream(MemoryBlock block, out DebugMetadataHeader debugMetadataHeader, out int[] externalTableRowCounts)
        {
            var reader = new BlobReader(block);

            const int PdbIdSize = 20;
            byte[] pdbId = reader.ReadBytes(PdbIdSize);

            // ECMA-335 15.4.1.2:
            // The entry point to an application shall be static.
            // This entry point method can be a global method or it can appear inside a type. 
            // The entry point method shall either accept no arguments or a vector of strings.
            // The return type of the entry point method shall be void, int32, or unsigned int32. 
            // The entry point method cannot be defined in a generic class.
            uint entryPointToken = reader.ReadUInt32();
            if (entryPointToken != 0 && (entryPointToken & TokenTypeIds.TypeMask) != TokenTypeIds.MethodDef)
            {
                throw new BadImageFormatException(string.Format(SR.InvalidEntryPointToken, entryPointToken));
            }

            ulong externalTableMask = reader.ReadUInt64();

            // EnC & Ptr tables can't be referenced from standalone PDB metadata:
            const ulong validTables = (ulong)(TableMask.V2_0_TablesMask & ~TableMask.PtrTables & ~TableMask.EnCLog & ~TableMask.EnCMap);

            if ((externalTableMask & ~validTables) != 0)
            {
                throw new BadImageFormatException(string.Format(SR.UnknownTables, (TableMask)externalTableMask));
            }

            externalTableRowCounts = ReadMetadataTableRowCounts(ref reader, externalTableMask);

            debugMetadataHeader = new DebugMetadataHeader(
                ImmutableByteArrayInterop.DangerousCreateFromUnderlyingArray(ref pdbId),
                MethodDefinitionHandle.FromRowId((int)(entryPointToken & TokenTypeIds.RIDMask)));
        }

        private const int SmallIndexSize = 2;
        private const int LargeIndexSize = 4;

        private int GetReferenceSize(int[] rowCounts, TableIndex index)
        {
            return (rowCounts[(int)index] < MetadataStreamConstants.LargeTableRowCount && !IsMinimalDelta) ? SmallIndexSize : LargeIndexSize;
        }

        private void InitializeTableReaders(MemoryBlock metadataTablesMemoryBlock, HeapSizes heapSizes, int[] rowCounts, int[] externalRowCountsOpt)
        {
            // Size of reference tags in each table.
            this.TableRowCounts = rowCounts;

            // TODO (https://github.com/dotnet/corefx/issues/2061): 
            // Shouldn't XxxPtr table be always the same size or smaller than the corresponding Xxx table?

            // Compute ref sizes for tables that can have pointer tables
            int fieldRefSizeSorted = GetReferenceSize(rowCounts, TableIndex.FieldPtr) > SmallIndexSize ? LargeIndexSize : GetReferenceSize(rowCounts, TableIndex.Field);
            int methodRefSizeSorted = GetReferenceSize(rowCounts, TableIndex.MethodPtr) > SmallIndexSize ? LargeIndexSize : GetReferenceSize(rowCounts, TableIndex.MethodDef);
            int paramRefSizeSorted = GetReferenceSize(rowCounts, TableIndex.ParamPtr) > SmallIndexSize ? LargeIndexSize : GetReferenceSize(rowCounts, TableIndex.Param);
            int eventRefSizeSorted = GetReferenceSize(rowCounts, TableIndex.EventPtr) > SmallIndexSize ? LargeIndexSize : GetReferenceSize(rowCounts, TableIndex.Event);
            int propertyRefSizeSorted = GetReferenceSize(rowCounts, TableIndex.PropertyPtr) > SmallIndexSize ? LargeIndexSize : GetReferenceSize(rowCounts, TableIndex.Property);

            // Compute the coded token ref sizes
            int typeDefOrRefRefSize = ComputeCodedTokenSize(TypeDefOrRefTag.LargeRowSize, rowCounts, TypeDefOrRefTag.TablesReferenced);
            int hasConstantRefSize = ComputeCodedTokenSize(HasConstantTag.LargeRowSize, rowCounts, HasConstantTag.TablesReferenced);
            int hasCustomAttributeRefSize = ComputeCodedTokenSize(HasCustomAttributeTag.LargeRowSize, rowCounts, HasCustomAttributeTag.TablesReferenced);
            int hasFieldMarshalRefSize = ComputeCodedTokenSize(HasFieldMarshalTag.LargeRowSize, rowCounts, HasFieldMarshalTag.TablesReferenced);
            int hasDeclSecurityRefSize = ComputeCodedTokenSize(HasDeclSecurityTag.LargeRowSize, rowCounts, HasDeclSecurityTag.TablesReferenced);
            int memberRefParentRefSize = ComputeCodedTokenSize(MemberRefParentTag.LargeRowSize, rowCounts, MemberRefParentTag.TablesReferenced);
            int hasSemanticsRefSize = ComputeCodedTokenSize(HasSemanticsTag.LargeRowSize, rowCounts, HasSemanticsTag.TablesReferenced);
            int methodDefOrRefRefSize = ComputeCodedTokenSize(MethodDefOrRefTag.LargeRowSize, rowCounts, MethodDefOrRefTag.TablesReferenced);
            int memberForwardedRefSize = ComputeCodedTokenSize(MemberForwardedTag.LargeRowSize, rowCounts, MemberForwardedTag.TablesReferenced);
            int implementationRefSize = ComputeCodedTokenSize(ImplementationTag.LargeRowSize, rowCounts, ImplementationTag.TablesReferenced);
            int customAttributeTypeRefSize = ComputeCodedTokenSize(CustomAttributeTypeTag.LargeRowSize, rowCounts, CustomAttributeTypeTag.TablesReferenced);
            int resolutionScopeRefSize = ComputeCodedTokenSize(ResolutionScopeTag.LargeRowSize, rowCounts, ResolutionScopeTag.TablesReferenced);
            int typeOrMethodDefRefSize = ComputeCodedTokenSize(TypeOrMethodDefTag.LargeRowSize, rowCounts, TypeOrMethodDefTag.TablesReferenced);

            // Compute HeapRef Sizes
            int stringHeapRefSize = (heapSizes & HeapSizes.StringHeapLarge) == HeapSizes.StringHeapLarge ? LargeIndexSize : SmallIndexSize;
            int guidHeapRefSize = (heapSizes & HeapSizes.GuidHeapLarge) == HeapSizes.GuidHeapLarge ? LargeIndexSize : SmallIndexSize;
            int blobHeapRefSize = (heapSizes & HeapSizes.BlobHeapLarge) == HeapSizes.BlobHeapLarge ? LargeIndexSize : SmallIndexSize;

            // Populate the Table blocks
            int totalRequiredSize = 0;
            this.ModuleTable = new ModuleTableReader(rowCounts[(int)TableIndex.Module], stringHeapRefSize, guidHeapRefSize, metadataTablesMemoryBlock, totalRequiredSize);
            totalRequiredSize += this.ModuleTable.Block.Length;

            this.TypeRefTable = new TypeRefTableReader(rowCounts[(int)TableIndex.TypeRef], resolutionScopeRefSize, stringHeapRefSize, metadataTablesMemoryBlock, totalRequiredSize);
            totalRequiredSize += this.TypeRefTable.Block.Length;

            this.TypeDefTable = new TypeDefTableReader(rowCounts[(int)TableIndex.TypeDef], fieldRefSizeSorted, methodRefSizeSorted, typeDefOrRefRefSize, stringHeapRefSize, metadataTablesMemoryBlock, totalRequiredSize);
            totalRequiredSize += this.TypeDefTable.Block.Length;

            this.FieldPtrTable = new FieldPtrTableReader(rowCounts[(int)TableIndex.FieldPtr], GetReferenceSize(rowCounts, TableIndex.Field), metadataTablesMemoryBlock, totalRequiredSize);
            totalRequiredSize += this.FieldPtrTable.Block.Length;

            this.FieldTable = new FieldTableReader(rowCounts[(int)TableIndex.Field], stringHeapRefSize, blobHeapRefSize, metadataTablesMemoryBlock, totalRequiredSize);
            totalRequiredSize += this.FieldTable.Block.Length;

            this.MethodPtrTable = new MethodPtrTableReader(rowCounts[(int)TableIndex.MethodPtr], GetReferenceSize(rowCounts, TableIndex.MethodDef), metadataTablesMemoryBlock, totalRequiredSize);
            totalRequiredSize += this.MethodPtrTable.Block.Length;

            this.MethodDefTable = new MethodTableReader(rowCounts[(int)TableIndex.MethodDef], paramRefSizeSorted, stringHeapRefSize, blobHeapRefSize, metadataTablesMemoryBlock, totalRequiredSize);
            totalRequiredSize += this.MethodDefTable.Block.Length;

            this.ParamPtrTable = new ParamPtrTableReader(rowCounts[(int)TableIndex.ParamPtr], GetReferenceSize(rowCounts, TableIndex.Param), metadataTablesMemoryBlock, totalRequiredSize);
            totalRequiredSize += this.ParamPtrTable.Block.Length;

            this.ParamTable = new ParamTableReader(rowCounts[(int)TableIndex.Param], stringHeapRefSize, metadataTablesMemoryBlock, totalRequiredSize);
            totalRequiredSize += this.ParamTable.Block.Length;

            this.InterfaceImplTable = new InterfaceImplTableReader(rowCounts[(int)TableIndex.InterfaceImpl], IsDeclaredSorted(TableMask.InterfaceImpl), GetReferenceSize(rowCounts, TableIndex.TypeDef), typeDefOrRefRefSize, metadataTablesMemoryBlock, totalRequiredSize);
            totalRequiredSize += this.InterfaceImplTable.Block.Length;

            this.MemberRefTable = new MemberRefTableReader(rowCounts[(int)TableIndex.MemberRef], memberRefParentRefSize, stringHeapRefSize, blobHeapRefSize, metadataTablesMemoryBlock, totalRequiredSize);
            totalRequiredSize += this.MemberRefTable.Block.Length;

            this.ConstantTable = new ConstantTableReader(rowCounts[(int)TableIndex.Constant], IsDeclaredSorted(TableMask.Constant), hasConstantRefSize, blobHeapRefSize, metadataTablesMemoryBlock, totalRequiredSize);
            totalRequiredSize += this.ConstantTable.Block.Length;

            this.CustomAttributeTable = new CustomAttributeTableReader(rowCounts[(int)TableIndex.CustomAttribute],
                                                                       IsDeclaredSorted(TableMask.CustomAttribute),
                                                                       hasCustomAttributeRefSize,
                                                                       customAttributeTypeRefSize,
                                                                       blobHeapRefSize,
                                                                       metadataTablesMemoryBlock,
                                                                       totalRequiredSize);
            totalRequiredSize += this.CustomAttributeTable.Block.Length;

            this.FieldMarshalTable = new FieldMarshalTableReader(rowCounts[(int)TableIndex.FieldMarshal], IsDeclaredSorted(TableMask.FieldMarshal), hasFieldMarshalRefSize, blobHeapRefSize, metadataTablesMemoryBlock, totalRequiredSize);
            totalRequiredSize += this.FieldMarshalTable.Block.Length;

            this.DeclSecurityTable = new DeclSecurityTableReader(rowCounts[(int)TableIndex.DeclSecurity], IsDeclaredSorted(TableMask.DeclSecurity), hasDeclSecurityRefSize, blobHeapRefSize, metadataTablesMemoryBlock, totalRequiredSize);
            totalRequiredSize += this.DeclSecurityTable.Block.Length;

            this.ClassLayoutTable = new ClassLayoutTableReader(rowCounts[(int)TableIndex.ClassLayout], IsDeclaredSorted(TableMask.ClassLayout), GetReferenceSize(rowCounts, TableIndex.TypeDef), metadataTablesMemoryBlock, totalRequiredSize);
            totalRequiredSize += this.ClassLayoutTable.Block.Length;

            this.FieldLayoutTable = new FieldLayoutTableReader(rowCounts[(int)TableIndex.FieldLayout], IsDeclaredSorted(TableMask.FieldLayout), GetReferenceSize(rowCounts, TableIndex.Field), metadataTablesMemoryBlock, totalRequiredSize);
            totalRequiredSize += this.FieldLayoutTable.Block.Length;

            this.StandAloneSigTable = new StandAloneSigTableReader(rowCounts[(int)TableIndex.StandAloneSig], blobHeapRefSize, metadataTablesMemoryBlock, totalRequiredSize);
            totalRequiredSize += this.StandAloneSigTable.Block.Length;

            this.EventMapTable = new EventMapTableReader(rowCounts[(int)TableIndex.EventMap], GetReferenceSize(rowCounts, TableIndex.TypeDef), eventRefSizeSorted, metadataTablesMemoryBlock, totalRequiredSize);
            totalRequiredSize += this.EventMapTable.Block.Length;

            this.EventPtrTable = new EventPtrTableReader(rowCounts[(int)TableIndex.EventPtr], GetReferenceSize(rowCounts, TableIndex.Event), metadataTablesMemoryBlock, totalRequiredSize);
            totalRequiredSize += this.EventPtrTable.Block.Length;

            this.EventTable = new EventTableReader(rowCounts[(int)TableIndex.Event], typeDefOrRefRefSize, stringHeapRefSize, metadataTablesMemoryBlock, totalRequiredSize);
            totalRequiredSize += this.EventTable.Block.Length;

            this.PropertyMapTable = new PropertyMapTableReader(rowCounts[(int)TableIndex.PropertyMap], GetReferenceSize(rowCounts, TableIndex.TypeDef), propertyRefSizeSorted, metadataTablesMemoryBlock, totalRequiredSize);
            totalRequiredSize += this.PropertyMapTable.Block.Length;

            this.PropertyPtrTable = new PropertyPtrTableReader(rowCounts[(int)TableIndex.PropertyPtr], GetReferenceSize(rowCounts, TableIndex.Property), metadataTablesMemoryBlock, totalRequiredSize);
            totalRequiredSize += this.PropertyPtrTable.Block.Length;

            this.PropertyTable = new PropertyTableReader(rowCounts[(int)TableIndex.Property], stringHeapRefSize, blobHeapRefSize, metadataTablesMemoryBlock, totalRequiredSize);
            totalRequiredSize += this.PropertyTable.Block.Length;

            this.MethodSemanticsTable = new MethodSemanticsTableReader(rowCounts[(int)TableIndex.MethodSemantics], IsDeclaredSorted(TableMask.MethodSemantics), GetReferenceSize(rowCounts, TableIndex.MethodDef), hasSemanticsRefSize, metadataTablesMemoryBlock, totalRequiredSize);
            totalRequiredSize += this.MethodSemanticsTable.Block.Length;

            this.MethodImplTable = new MethodImplTableReader(rowCounts[(int)TableIndex.MethodImpl], IsDeclaredSorted(TableMask.MethodImpl), GetReferenceSize(rowCounts, TableIndex.TypeDef), methodDefOrRefRefSize, metadataTablesMemoryBlock, totalRequiredSize);
            totalRequiredSize += this.MethodImplTable.Block.Length;

            this.ModuleRefTable = new ModuleRefTableReader(rowCounts[(int)TableIndex.ModuleRef], stringHeapRefSize, metadataTablesMemoryBlock, totalRequiredSize);
            totalRequiredSize += this.ModuleRefTable.Block.Length;

            this.TypeSpecTable = new TypeSpecTableReader(rowCounts[(int)TableIndex.TypeSpec], blobHeapRefSize, metadataTablesMemoryBlock, totalRequiredSize);
            totalRequiredSize += this.TypeSpecTable.Block.Length;

            this.ImplMapTable = new ImplMapTableReader(rowCounts[(int)TableIndex.ImplMap], IsDeclaredSorted(TableMask.ImplMap), GetReferenceSize(rowCounts, TableIndex.ModuleRef), memberForwardedRefSize, stringHeapRefSize, metadataTablesMemoryBlock, totalRequiredSize);
            totalRequiredSize += this.ImplMapTable.Block.Length;

            this.FieldRvaTable = new FieldRVATableReader(rowCounts[(int)TableIndex.FieldRva], IsDeclaredSorted(TableMask.FieldRva), GetReferenceSize(rowCounts, TableIndex.Field), metadataTablesMemoryBlock, totalRequiredSize);
            totalRequiredSize += this.FieldRvaTable.Block.Length;

            this.EncLogTable = new EnCLogTableReader(rowCounts[(int)TableIndex.EncLog], metadataTablesMemoryBlock, totalRequiredSize, _metadataStreamKind);
            totalRequiredSize += this.EncLogTable.Block.Length;

            this.EncMapTable = new EnCMapTableReader(rowCounts[(int)TableIndex.EncMap], metadataTablesMemoryBlock, totalRequiredSize);
            totalRequiredSize += this.EncMapTable.Block.Length;

            this.AssemblyTable = new AssemblyTableReader(rowCounts[(int)TableIndex.Assembly], stringHeapRefSize, blobHeapRefSize, metadataTablesMemoryBlock, totalRequiredSize);
            totalRequiredSize += this.AssemblyTable.Block.Length;

            this.AssemblyProcessorTable = new AssemblyProcessorTableReader(rowCounts[(int)TableIndex.AssemblyProcessor], metadataTablesMemoryBlock, totalRequiredSize);
            totalRequiredSize += this.AssemblyProcessorTable.Block.Length;

            this.AssemblyOSTable = new AssemblyOSTableReader(rowCounts[(int)TableIndex.AssemblyOS], metadataTablesMemoryBlock, totalRequiredSize);
            totalRequiredSize += this.AssemblyOSTable.Block.Length;

            this.AssemblyRefTable = new AssemblyRefTableReader(rowCounts[(int)TableIndex.AssemblyRef], stringHeapRefSize, blobHeapRefSize, metadataTablesMemoryBlock, totalRequiredSize, _metadataKind);
            totalRequiredSize += this.AssemblyRefTable.Block.Length;

            this.AssemblyRefProcessorTable = new AssemblyRefProcessorTableReader(rowCounts[(int)TableIndex.AssemblyRefProcessor], GetReferenceSize(rowCounts, TableIndex.AssemblyRef), metadataTablesMemoryBlock, totalRequiredSize);
            totalRequiredSize += this.AssemblyRefProcessorTable.Block.Length;

            this.AssemblyRefOSTable = new AssemblyRefOSTableReader(rowCounts[(int)TableIndex.AssemblyRefOS], GetReferenceSize(rowCounts, TableIndex.AssemblyRef), metadataTablesMemoryBlock, totalRequiredSize);
            totalRequiredSize += this.AssemblyRefOSTable.Block.Length;

            this.FileTable = new FileTableReader(rowCounts[(int)TableIndex.File], stringHeapRefSize, blobHeapRefSize, metadataTablesMemoryBlock, totalRequiredSize);
            totalRequiredSize += this.FileTable.Block.Length;

            this.ExportedTypeTable = new ExportedTypeTableReader(rowCounts[(int)TableIndex.ExportedType], implementationRefSize, stringHeapRefSize, metadataTablesMemoryBlock, totalRequiredSize);
            totalRequiredSize += this.ExportedTypeTable.Block.Length;

            this.ManifestResourceTable = new ManifestResourceTableReader(rowCounts[(int)TableIndex.ManifestResource], implementationRefSize, stringHeapRefSize, metadataTablesMemoryBlock, totalRequiredSize);
            totalRequiredSize += this.ManifestResourceTable.Block.Length;

            this.NestedClassTable = new NestedClassTableReader(rowCounts[(int)TableIndex.NestedClass], IsDeclaredSorted(TableMask.NestedClass), GetReferenceSize(rowCounts, TableIndex.TypeDef), metadataTablesMemoryBlock, totalRequiredSize);
            totalRequiredSize += this.NestedClassTable.Block.Length;

            this.GenericParamTable = new GenericParamTableReader(rowCounts[(int)TableIndex.GenericParam], IsDeclaredSorted(TableMask.GenericParam), typeOrMethodDefRefSize, stringHeapRefSize, metadataTablesMemoryBlock, totalRequiredSize);
            totalRequiredSize += this.GenericParamTable.Block.Length;

            this.MethodSpecTable = new MethodSpecTableReader(rowCounts[(int)TableIndex.MethodSpec], methodDefOrRefRefSize, blobHeapRefSize, metadataTablesMemoryBlock, totalRequiredSize);
            totalRequiredSize += this.MethodSpecTable.Block.Length;

            this.GenericParamConstraintTable = new GenericParamConstraintTableReader(rowCounts[(int)TableIndex.GenericParamConstraint], IsDeclaredSorted(TableMask.GenericParamConstraint), GetReferenceSize(rowCounts, TableIndex.GenericParam), typeDefOrRefRefSize, metadataTablesMemoryBlock, totalRequiredSize);
            totalRequiredSize += this.GenericParamConstraintTable.Block.Length;

            // debug tables:
            // Type-system metadata tables may be stored in a separate (external) metadata file.
            // We need to use the row counts of the external tables when referencing them.
            var combinedRowCounts = (externalRowCountsOpt != null) ? CombineRowCounts(rowCounts, externalRowCountsOpt, TableIndex.Document) : rowCounts;

            int methodRefSizeCombined = GetReferenceSize(combinedRowCounts, TableIndex.MethodDef);
            int hasCustomDebugInformationRefSizeCombined = ComputeCodedTokenSize(HasCustomDebugInformationTag.LargeRowSize, combinedRowCounts, HasCustomDebugInformationTag.TablesReferenced);

            this.DocumentTable = new DocumentTableReader(rowCounts[(int)TableIndex.Document], guidHeapRefSize, blobHeapRefSize, metadataTablesMemoryBlock, totalRequiredSize);
            totalRequiredSize += this.DocumentTable.Block.Length;

            this.MethodDebugInformationTable = new MethodDebugInformationTableReader(rowCounts[(int)TableIndex.MethodDebugInformation], GetReferenceSize(rowCounts, TableIndex.Document), blobHeapRefSize, metadataTablesMemoryBlock, totalRequiredSize);
            totalRequiredSize += this.MethodDebugInformationTable.Block.Length;

            this.LocalScopeTable = new LocalScopeTableReader(rowCounts[(int)TableIndex.LocalScope], IsDeclaredSorted(TableMask.LocalScope), methodRefSizeCombined, GetReferenceSize(rowCounts, TableIndex.ImportScope), GetReferenceSize(rowCounts, TableIndex.LocalVariable), GetReferenceSize(rowCounts, TableIndex.LocalConstant), metadataTablesMemoryBlock, totalRequiredSize);
            totalRequiredSize += this.LocalScopeTable.Block.Length;

            this.LocalVariableTable = new LocalVariableTableReader(rowCounts[(int)TableIndex.LocalVariable], stringHeapRefSize, metadataTablesMemoryBlock, totalRequiredSize);
            totalRequiredSize += this.LocalVariableTable.Block.Length;

            this.LocalConstantTable = new LocalConstantTableReader(rowCounts[(int)TableIndex.LocalConstant], stringHeapRefSize, blobHeapRefSize, metadataTablesMemoryBlock, totalRequiredSize);
            totalRequiredSize += this.LocalConstantTable.Block.Length;

            this.ImportScopeTable = new ImportScopeTableReader(rowCounts[(int)TableIndex.ImportScope], GetReferenceSize(rowCounts, TableIndex.ImportScope), blobHeapRefSize, metadataTablesMemoryBlock, totalRequiredSize);
            totalRequiredSize += this.ImportScopeTable.Block.Length;

            this.StateMachineMethodTable = new StateMachineMethodTableReader(rowCounts[(int)TableIndex.StateMachineMethod], IsDeclaredSorted(TableMask.StateMachineMethod), methodRefSizeCombined, metadataTablesMemoryBlock, totalRequiredSize);
            totalRequiredSize += this.StateMachineMethodTable.Block.Length;

            this.CustomDebugInformationTable = new CustomDebugInformationTableReader(rowCounts[(int)TableIndex.CustomDebugInformation], IsDeclaredSorted(TableMask.CustomDebugInformation), hasCustomDebugInformationRefSizeCombined, guidHeapRefSize, blobHeapRefSize, metadataTablesMemoryBlock, totalRequiredSize);
            totalRequiredSize += this.CustomDebugInformationTable.Block.Length;

            if (totalRequiredSize > metadataTablesMemoryBlock.Length)
            {
                throw new BadImageFormatException(SR.MetadataTablesTooSmall);
            }
        }

        private static int[] CombineRowCounts(int[] local, int[] external, TableIndex firstExternalTableIndex)
        {
            Debug.Assert(local.Length == external.Length);

            var rowCounts = new int[local.Length];
            for (int i = 0; i < (int)firstExternalTableIndex; i++)
            {
                rowCounts[i] = local[i];
            }

            for (int i = (int)firstExternalTableIndex; i < rowCounts.Length; i++)
            {
                rowCounts[i] = external[i];
            }

            return rowCounts;
        }

        private int ComputeCodedTokenSize(int largeRowSize, int[] rowCounts, TableMask tablesReferenced)
        {
            if (IsMinimalDelta)
            {
                return LargeIndexSize;
            }

            bool isAllReferencedTablesSmall = true;
            ulong tablesReferencedMask = (ulong)tablesReferenced;
            for (int tableIndex = 0; tableIndex < TableIndexExtensions.Count; tableIndex++)
            {
                if ((tablesReferencedMask & 1) != 0)
                {
                    isAllReferencedTablesSmall = isAllReferencedTablesSmall && (rowCounts[tableIndex] < largeRowSize);
                }

                tablesReferencedMask >>= 1;
            }

            return isAllReferencedTablesSmall ? SmallIndexSize : LargeIndexSize;
        }

        private bool IsDeclaredSorted(TableMask index)
        {
            return (_sortedTables & index) != 0;
        }

        #endregion

        #region Helpers

        // internal for testing
        internal NamespaceCache NamespaceCache
        {
            get { return namespaceCache; }
        }

        internal bool UseFieldPtrTable
        {
            get { return this.FieldPtrTable.NumberOfRows > 0; }
        }

        internal bool UseMethodPtrTable
        {
            get { return this.MethodPtrTable.NumberOfRows > 0; }
        }

        internal bool UseParamPtrTable
        {
            get { return this.ParamPtrTable.NumberOfRows > 0; }
        }

        internal bool UseEventPtrTable
        {
            get { return this.EventPtrTable.NumberOfRows > 0; }
        }

        internal bool UsePropertyPtrTable
        {
            get { return this.PropertyPtrTable.NumberOfRows > 0; }
        }

        internal void GetFieldRange(TypeDefinitionHandle typeDef, out int firstFieldRowId, out int lastFieldRowId)
        {
            int typeDefRowId = typeDef.RowId;

            firstFieldRowId = this.TypeDefTable.GetFieldStart(typeDefRowId);
            if (firstFieldRowId == 0)
            {
                firstFieldRowId = 1;
                lastFieldRowId = 0;
            }
            else if (typeDefRowId == this.TypeDefTable.NumberOfRows)
            {
                lastFieldRowId = (this.UseFieldPtrTable) ? this.FieldPtrTable.NumberOfRows : this.FieldTable.NumberOfRows;
            }
            else
            {
                lastFieldRowId = this.TypeDefTable.GetFieldStart(typeDefRowId + 1) - 1;
            }
        }

        internal void GetMethodRange(TypeDefinitionHandle typeDef, out int firstMethodRowId, out int lastMethodRowId)
        {
            int typeDefRowId = typeDef.RowId;
            firstMethodRowId = this.TypeDefTable.GetMethodStart(typeDefRowId);
            if (firstMethodRowId == 0)
            {
                firstMethodRowId = 1;
                lastMethodRowId = 0;
            }
            else if (typeDefRowId == this.TypeDefTable.NumberOfRows)
            {
                lastMethodRowId = (this.UseMethodPtrTable) ? this.MethodPtrTable.NumberOfRows : this.MethodDefTable.NumberOfRows;
            }
            else
            {
                lastMethodRowId = this.TypeDefTable.GetMethodStart(typeDefRowId + 1) - 1;
            }
        }

        internal void GetEventRange(TypeDefinitionHandle typeDef, out int firstEventRowId, out int lastEventRowId)
        {
            int eventMapRowId = this.EventMapTable.FindEventMapRowIdFor(typeDef);
            if (eventMapRowId == 0)
            {
                firstEventRowId = 1;
                lastEventRowId = 0;
                return;
            }

            firstEventRowId = this.EventMapTable.GetEventListStartFor(eventMapRowId);
            if (eventMapRowId == this.EventMapTable.NumberOfRows)
            {
                lastEventRowId = this.UseEventPtrTable ? this.EventPtrTable.NumberOfRows : this.EventTable.NumberOfRows;
            }
            else
            {
                lastEventRowId = this.EventMapTable.GetEventListStartFor(eventMapRowId + 1) - 1;
            }
        }

        internal void GetPropertyRange(TypeDefinitionHandle typeDef, out int firstPropertyRowId, out int lastPropertyRowId)
        {
            int propertyMapRowId = this.PropertyMapTable.FindPropertyMapRowIdFor(typeDef);
            if (propertyMapRowId == 0)
            {
                firstPropertyRowId = 1;
                lastPropertyRowId = 0;
                return;
            }

            firstPropertyRowId = this.PropertyMapTable.GetPropertyListStartFor(propertyMapRowId);
            if (propertyMapRowId == this.PropertyMapTable.NumberOfRows)
            {
                lastPropertyRowId = (this.UsePropertyPtrTable) ? this.PropertyPtrTable.NumberOfRows : this.PropertyTable.NumberOfRows;
            }
            else
            {
                lastPropertyRowId = this.PropertyMapTable.GetPropertyListStartFor(propertyMapRowId + 1) - 1;
            }
        }

        internal void GetParameterRange(MethodDefinitionHandle methodDef, out int firstParamRowId, out int lastParamRowId)
        {
            int rid = methodDef.RowId;

            firstParamRowId = this.MethodDefTable.GetParamStart(rid);
            if (firstParamRowId == 0)
            {
                firstParamRowId = 1;
                lastParamRowId = 0;
            }
            else if (rid == this.MethodDefTable.NumberOfRows)
            {
                lastParamRowId = (this.UseParamPtrTable ? this.ParamPtrTable.NumberOfRows : this.ParamTable.NumberOfRows);
            }
            else
            {
                lastParamRowId = this.MethodDefTable.GetParamStart(rid + 1) - 1;
            }
        }

        internal void GetLocalVariableRange(LocalScopeHandle scope, out int firstVariableRowId, out int lastVariableRowId)
        {
            int scopeRowId = scope.RowId;

            firstVariableRowId = this.LocalScopeTable.GetVariableStart(scopeRowId);
            if (firstVariableRowId == 0)
            {
                firstVariableRowId = 1;
                lastVariableRowId = 0;
            }
            else if (scopeRowId == this.LocalScopeTable.NumberOfRows)
            {
                lastVariableRowId = this.LocalVariableTable.NumberOfRows;
            }
            else
            {
                lastVariableRowId = this.LocalScopeTable.GetVariableStart(scopeRowId + 1) - 1;
            }
        }

        internal void GetLocalConstantRange(LocalScopeHandle scope, out int firstConstantRowId, out int lastConstantRowId)
        {
            int scopeRowId = scope.RowId;

            firstConstantRowId = this.LocalScopeTable.GetConstantStart(scopeRowId);
            if (firstConstantRowId == 0)
            {
                firstConstantRowId = 1;
                lastConstantRowId = 0;
            }
            else if (scopeRowId == this.LocalScopeTable.NumberOfRows)
            {
                lastConstantRowId = this.LocalConstantTable.NumberOfRows;
            }
            else
            {
                lastConstantRowId = this.LocalScopeTable.GetConstantStart(scopeRowId + 1) - 1;
            }
        }

        // TODO: move throw helpers to common place.
        [MethodImpl(MethodImplOptions.NoInlining)]
        private static void ThrowValueArgumentNull()
        {
            throw new ArgumentNullException("value");
        }

        [MethodImpl(MethodImplOptions.NoInlining)]
        internal static void ThrowTableNotSorted(TableIndex tableIndex)
        {
            throw new BadImageFormatException(string.Format(SR.MetadataTableNotSorted, (int)tableIndex));
        }

        #endregion

        #region Public APIs

        public MetadataReaderOptions Options
        {
            get { return _options; }
        }

        public string MetadataVersion
        {
            get { return _versionString; }
        }

        /// <summary>
        /// Information decoded from #Pdb stream, or null if the stream is not present.
        /// </summary>
        public DebugMetadataHeader DebugMetadataHeader
        {
            get { return _debugMetadataHeader; }
        }

        public MetadataKind MetadataKind
        {
            get { return _metadataKind; }
        }

        public MetadataStringComparer StringComparer
        {
            get { return new MetadataStringComparer(this); }
        }

        public bool IsAssembly
        {
            get { return this.AssemblyTable.NumberOfRows == 1; }
        }

        public AssemblyReferenceHandleCollection AssemblyReferences
        {
            get { return new AssemblyReferenceHandleCollection(this); }
        }

        public TypeDefinitionHandleCollection TypeDefinitions
        {
            get { return new TypeDefinitionHandleCollection(TypeDefTable.NumberOfRows); }
        }

        public TypeReferenceHandleCollection TypeReferences
        {
            get { return new TypeReferenceHandleCollection(TypeRefTable.NumberOfRows); }
        }

        public CustomAttributeHandleCollection CustomAttributes
        {
            get { return new CustomAttributeHandleCollection(this); }
        }

        public DeclarativeSecurityAttributeHandleCollection DeclarativeSecurityAttributes
        {
            get { return new DeclarativeSecurityAttributeHandleCollection(this); }
        }

        public MemberReferenceHandleCollection MemberReferences
        {
            get { return new MemberReferenceHandleCollection(MemberRefTable.NumberOfRows); }
        }

        public ManifestResourceHandleCollection ManifestResources
        {
            get { return new ManifestResourceHandleCollection(ManifestResourceTable.NumberOfRows); }
        }

        public AssemblyFileHandleCollection AssemblyFiles
        {
            get { return new AssemblyFileHandleCollection(FileTable.NumberOfRows); }
        }

        public ExportedTypeHandleCollection ExportedTypes
        {
            get { return new ExportedTypeHandleCollection(ExportedTypeTable.NumberOfRows); }
        }

        public MethodDefinitionHandleCollection MethodDefinitions
        {
            get { return new MethodDefinitionHandleCollection(this); }
        }

        public FieldDefinitionHandleCollection FieldDefinitions
        {
            get { return new FieldDefinitionHandleCollection(this); }
        }

        public EventDefinitionHandleCollection EventDefinitions
        {
            get { return new EventDefinitionHandleCollection(this); }
        }

        public PropertyDefinitionHandleCollection PropertyDefinitions
        {
            get { return new PropertyDefinitionHandleCollection(this); }
        }

        public DocumentHandleCollection Documents
        {
            get { return new DocumentHandleCollection(this); }
        }

        public MethodDebugInformationHandleCollection MethodDebugInformation
        {
            get { return new MethodDebugInformationHandleCollection(this); }
        }

        public LocalScopeHandleCollection LocalScopes
        {
            get { return new LocalScopeHandleCollection(this, 0); }
        }

        public LocalVariableHandleCollection LocalVariables
        {
            get { return new LocalVariableHandleCollection(this, default(LocalScopeHandle)); }
        }

        public LocalConstantHandleCollection LocalConstants
        {
            get { return new LocalConstantHandleCollection(this, default(LocalScopeHandle)); }
        }

        public ImportScopeCollection ImportScopes
        {
            get { return new ImportScopeCollection(this); }
        }

        public CustomDebugInformationHandleCollection CustomDebugInformation
        {
            get { return new CustomDebugInformationHandleCollection(this); }
        }

        public AssemblyDefinition GetAssemblyDefinition()
        {
            if (!IsAssembly)
            {
                throw new InvalidOperationException(SR.MetadataImageDoesNotRepresentAnAssembly);
            }

            return new AssemblyDefinition(this);
        }

        public string GetString(StringHandle handle)
        {
            return StringStream.GetString(handle, utf8Decoder);
        }

        public string GetString(NamespaceDefinitionHandle handle)
        {
            if (handle.HasFullName)
            {
                return StringStream.GetString(handle.GetFullName(), utf8Decoder);
            }

            return namespaceCache.GetFullName(handle);
        }

        public byte[] GetBlobBytes(BlobHandle handle)
        {
            return BlobStream.GetBytes(handle);
        }

        public ImmutableArray<byte> GetBlobContent(BlobHandle handle)
        {
            // TODO: We can skip a copy for virtual blobs.
            byte[] bytes = GetBlobBytes(handle);
            return ImmutableByteArrayInterop.DangerousCreateFromUnderlyingArray(ref bytes);
        }

        public BlobReader GetBlobReader(BlobHandle handle)
        {
            return BlobStream.GetBlobReader(handle);
        }

        public string GetUserString(UserStringHandle handle)
        {
            return UserStringStream.GetString(handle);
        }

        public Guid GetGuid(GuidHandle handle)
        {
            return GuidStream.GetGuid(handle);
        }

        public ModuleDefinition GetModuleDefinition()
        {
            if (_debugMetadataHeader != null)
            {
                throw new InvalidOperationException(SR.StandaloneDebugMetadataImageDoesNotContainModuleTable);
            }

            return new ModuleDefinition(this);
        }

        public AssemblyReference GetAssemblyReference(AssemblyReferenceHandle handle)
        {
            return new AssemblyReference(this, handle.Value);
        }

        public TypeDefinition GetTypeDefinition(TypeDefinitionHandle handle)
        {
            // PERF: This code pattern is JIT friendly and results in very efficient code.
            return new TypeDefinition(this, GetTypeDefTreatmentAndRowId(handle));
        }

        public NamespaceDefinition GetNamespaceDefinitionRoot()
        {
            NamespaceData data = namespaceCache.GetRootNamespace();
            return new NamespaceDefinition(data);
        }

        public NamespaceDefinition GetNamespaceDefinition(NamespaceDefinitionHandle handle)
        {
            NamespaceData data = namespaceCache.GetNamespaceData(handle);
            return new NamespaceDefinition(data);
        }

        private uint GetTypeDefTreatmentAndRowId(TypeDefinitionHandle handle)
        {
            // PERF: This code pattern is JIT friendly and results in very efficient code.
            if (_metadataKind == MetadataKind.Ecma335)
            {
                return (uint)handle.RowId;
            }

            return CalculateTypeDefTreatmentAndRowId(handle);
        }

        public TypeReference GetTypeReference(TypeReferenceHandle handle)
        {
            // PERF: This code pattern is JIT friendly and results in very efficient code.
            return new TypeReference(this, GetTypeRefTreatmentAndRowId(handle));
        }

        private uint GetTypeRefTreatmentAndRowId(TypeReferenceHandle handle)
        {
            // PERF: This code pattern is JIT friendly and results in very efficient code.
            if (_metadataKind == MetadataKind.Ecma335)
            {
                return (uint)handle.RowId;
            }

            return CalculateTypeRefTreatmentAndRowId(handle);
        }

        public ExportedType GetExportedType(ExportedTypeHandle handle)
        {
            return new ExportedType(this, handle.RowId);
        }

        public CustomAttributeHandleCollection GetCustomAttributes(EntityHandle handle)
        {
            Debug.Assert(!handle.IsNil);
            return new CustomAttributeHandleCollection(this, handle);
        }

        public CustomAttribute GetCustomAttribute(CustomAttributeHandle handle)
        {
            // PERF: This code pattern is JIT friendly and results in very efficient code.
            return new CustomAttribute(this, GetCustomAttributeTreatmentAndRowId(handle));
        }

        private uint GetCustomAttributeTreatmentAndRowId(CustomAttributeHandle handle)
        {
            // PERF: This code pattern is JIT friendly and results in very efficient code.
            if (_metadataKind == MetadataKind.Ecma335)
            {
                return (uint)handle.RowId;
            }

            return TreatmentAndRowId((byte)CustomAttributeTreatment.WinMD, handle.RowId);
        }

        public DeclarativeSecurityAttribute GetDeclarativeSecurityAttribute(DeclarativeSecurityAttributeHandle handle)
        {
            // PERF: This code pattern is JIT friendly and results in very efficient code.
            return new DeclarativeSecurityAttribute(this, handle.RowId);
        }

        public Constant GetConstant(ConstantHandle handle)
        {
            return new Constant(this, handle.RowId);
        }

        public MethodDefinition GetMethodDefinition(MethodDefinitionHandle handle)
        {
            // PERF: This code pattern is JIT friendly and results in very efficient code.
            return new MethodDefinition(this, GetMethodDefTreatmentAndRowId(handle));
        }

        private uint GetMethodDefTreatmentAndRowId(MethodDefinitionHandle handle)
        {
            // PERF: This code pattern is JIT friendly and results in very efficient code.
            if (_metadataKind == MetadataKind.Ecma335)
            {
                return (uint)handle.RowId;
            }

            return CalculateMethodDefTreatmentAndRowId(handle);
        }

        public FieldDefinition GetFieldDefinition(FieldDefinitionHandle handle)
        {
            // PERF: This code pattern is JIT friendly and results in very efficient code.
            return new FieldDefinition(this, GetFieldDefTreatmentAndRowId(handle));
        }

        private uint GetFieldDefTreatmentAndRowId(FieldDefinitionHandle handle)
        {
            // PERF: This code pattern is JIT friendly and results in very efficient code.
            if (_metadataKind == MetadataKind.Ecma335)
            {
                return (uint)handle.RowId;
            }

            return CalculateFieldDefTreatmentAndRowId(handle);
        }

        public PropertyDefinition GetPropertyDefinition(PropertyDefinitionHandle handle)
        {
            return new PropertyDefinition(this, handle);
        }

        public EventDefinition GetEventDefinition(EventDefinitionHandle handle)
        {
            return new EventDefinition(this, handle);
        }

        public MethodImplementation GetMethodImplementation(MethodImplementationHandle handle)
        {
            return new MethodImplementation(this, handle);
        }

        public MemberReference GetMemberReference(MemberReferenceHandle handle)
        {
            // PERF: This code pattern is JIT friendly and results in very efficient code.
            return new MemberReference(this, GetMemberRefTreatmentAndRowId(handle));
        }

        private uint GetMemberRefTreatmentAndRowId(MemberReferenceHandle handle)
        {
            // PERF: This code pattern is JIT friendly and results in very efficient code.
            if (_metadataKind == MetadataKind.Ecma335)
            {
                return (uint)handle.RowId;
            }

            return CalculateMemberRefTreatmentAndRowId(handle);
        }

        public MethodSpecification GetMethodSpecification(MethodSpecificationHandle handle)
        {
            return new MethodSpecification(this, handle);
        }

        public Parameter GetParameter(ParameterHandle handle)
        {
            return new Parameter(this, handle);
        }

        public GenericParameter GetGenericParameter(GenericParameterHandle handle)
        {
            return new GenericParameter(this, handle);
        }

        public GenericParameterConstraint GetGenericParameterConstraint(GenericParameterConstraintHandle handle)
        {
            return new GenericParameterConstraint(this, handle);
        }

        public ManifestResource GetManifestResource(ManifestResourceHandle handle)
        {
            return new ManifestResource(this, handle);
        }

        public AssemblyFile GetAssemblyFile(AssemblyFileHandle handle)
        {
            return new AssemblyFile(this, handle);
        }

        public StandaloneSignature GetStandaloneSignature(StandaloneSignatureHandle handle)
        {
            return new StandaloneSignature(this, handle);
        }

        public TypeSpecification GetTypeSpecification(TypeSpecificationHandle handle)
        {
            return new TypeSpecification(this, handle);
        }

        public ModuleReference GetModuleReference(ModuleReferenceHandle handle)
        {
            return new ModuleReference(this, handle);
        }

        public InterfaceImplementation GetInterfaceImplementation(InterfaceImplementationHandle handle)
        {
            return new InterfaceImplementation(this, handle);
        }

        internal TypeDefinitionHandle GetDeclaringType(MethodDefinitionHandle methodDef)
        {
            int methodRowId;
            if (UseMethodPtrTable)
            {
                methodRowId = MethodPtrTable.GetRowIdForMethodDefRow(methodDef.RowId);
            }
            else
            {
                methodRowId = methodDef.RowId;
            }

            return TypeDefTable.FindTypeContainingMethod(methodRowId, MethodDefTable.NumberOfRows);
        }

        internal TypeDefinitionHandle GetDeclaringType(FieldDefinitionHandle fieldDef)
        {
            int fieldRowId;
            if (UseFieldPtrTable)
            {
                fieldRowId = FieldPtrTable.GetRowIdForFieldDefRow(fieldDef.RowId);
            }
            else
            {
                fieldRowId = fieldDef.RowId;
            }

            return TypeDefTable.FindTypeContainingField(fieldRowId, FieldTable.NumberOfRows);
        }

        private static readonly ObjectPool<StringBuilder> s_stringBuilderPool = new ObjectPool<StringBuilder>(() => new StringBuilder());

        public string GetString(DocumentNameBlobHandle handle)
        {
            return BlobStream.GetDocumentName(handle);
        }

        public Document GetDocument(DocumentHandle handle)
        {
            return new Document(this, handle);
        }

        public MethodDebugInformation GetMethodDebugInformation(MethodDebugInformationHandle handle)
        {
            return new MethodDebugInformation(this, handle);
        }

        public MethodDebugInformation GetMethodDebugInformation(MethodDefinitionHandle handle)
        {
            return new MethodDebugInformation(this, MethodDebugInformationHandle.FromRowId(handle.RowId));
        }

        public LocalScope GetLocalScope(LocalScopeHandle handle)
        {
            return new LocalScope(this, handle);
        }

        public LocalVariable GetLocalVariable(LocalVariableHandle handle)
        {
            return new LocalVariable(this, handle);
        }

        public LocalConstant GetLocalConstant(LocalConstantHandle handle)
        {
            return new LocalConstant(this, handle);
        }

        public ImportScope GetImportScope(ImportScopeHandle handle)
        {
            return new ImportScope(this, handle);
        }

        public CustomDebugInformation GetCustomDebugInformation(CustomDebugInformationHandle handle)
        {
            return new CustomDebugInformation(this, handle);
        }

        public CustomDebugInformationHandleCollection GetCustomDebugInformation(EntityHandle handle)
        {
            Debug.Assert(!handle.IsNil);
            return new CustomDebugInformationHandleCollection(this, handle);
        }

        public LocalScopeHandleCollection GetLocalScopes(MethodDefinitionHandle handle)
        {
            return new LocalScopeHandleCollection(this, handle.RowId);
        }

        public LocalScopeHandleCollection GetLocalScopes(MethodDebugInformationHandle handle)
        {
            return new LocalScopeHandleCollection(this, handle.RowId);
        }

        #endregion

        #region Nested Types

        private void InitializeNestedTypesMap()
        {
            var groupedNestedTypes = new Dictionary<TypeDefinitionHandle, ImmutableArray<TypeDefinitionHandle>.Builder>();

            int numberOfNestedTypes = NestedClassTable.NumberOfRows;
            ImmutableArray<TypeDefinitionHandle>.Builder builder = null;
            TypeDefinitionHandle previousEnclosingClass = default(TypeDefinitionHandle);

            for (int i = 1; i <= numberOfNestedTypes; i++)
            {
                TypeDefinitionHandle enclosingClass = NestedClassTable.GetEnclosingClass(i);

                Debug.Assert(!enclosingClass.IsNil);

                if (enclosingClass != previousEnclosingClass)
                {
                    if (!groupedNestedTypes.TryGetValue(enclosingClass, out builder))
                    {
                        builder = ImmutableArray.CreateBuilder<TypeDefinitionHandle>();
                        groupedNestedTypes.Add(enclosingClass, builder);
                    }

                    previousEnclosingClass = enclosingClass;
                }
                else
                {
                    Debug.Assert(builder == groupedNestedTypes[enclosingClass]);
                }

                builder.Add(NestedClassTable.GetNestedClass(i));
            }

            var nestedTypesMap = new Dictionary<TypeDefinitionHandle, ImmutableArray<TypeDefinitionHandle>>();
            foreach (var group in groupedNestedTypes)
            {
                nestedTypesMap.Add(group.Key, group.Value.ToImmutable());
            }

            _lazyNestedTypesMap = nestedTypesMap;
        }

        /// <summary>
        /// Returns an array of types nested in the specified type.
        /// </summary>
        internal ImmutableArray<TypeDefinitionHandle> GetNestedTypes(TypeDefinitionHandle typeDef)
        {
            if (_lazyNestedTypesMap == null)
            {
                InitializeNestedTypesMap();
            }

            ImmutableArray<TypeDefinitionHandle> nestedTypes;
            if (_lazyNestedTypesMap.TryGetValue(typeDef, out nestedTypes))
            {
                return nestedTypes;
            }

            return ImmutableArray<TypeDefinitionHandle>.Empty;
        }
        #endregion
    }
}<|MERGE_RESOLUTION|>--- conflicted
+++ resolved
@@ -477,6 +477,13 @@
             }
 
             metadataTableRowCounts = ReadMetadataTableRowCounts(ref reader, presentTables);
+
+            if ((heapSizes & HeapSizes.ExtraData) == HeapSizes.ExtraData)
+            {
+                // Skip "extra data" used by some obfuscators. Although it is not mentioned in the CLI spec,
+                // it is honored by the native metadata reader.
+                reader.ReadUInt32();
+            }
         }
 
         private int[] ReadMetadataTableRowCounts(ref BlobReader memReader, ulong presentTableMask)
@@ -505,18 +512,7 @@
                 currentTableBit <<= 1;
             }
 
-<<<<<<< HEAD
             return rowCounts;
-=======
-            metadataTableRowCounts = rowCounts;
-
-            if ((_MetadataTableHeader.HeapSizeFlags & HeapSizeFlag.ExtraData) == HeapSizeFlag.ExtraData)
-            {
-                // Skip "extra data" used by some obfuscators. Although it is not mentioned in the CLI spec,
-                // it is honored by the native metadata reader.
-                memReader.ReadUInt32();
-            }
->>>>>>> ceae1d38
         }
 
         private void ReadStandalonePortablePdbStream(MemoryBlock block, out DebugMetadataHeader debugMetadataHeader, out int[] externalTableRowCounts)
