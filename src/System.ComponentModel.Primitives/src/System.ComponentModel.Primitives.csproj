--- conflicted
+++ resolved
@@ -37,14 +37,10 @@
     <Compile Include="System\ComponentModel\RefreshProperties.cs" />
     <Compile Include="System\ComponentModel\RefreshPropertiesAttribute.cs" />
   </ItemGroup>
-<<<<<<< HEAD
-  <ItemGroup Condition="'$(TargetGroup)'=='netstandard'">
-=======
   <ItemGroup>
     <Compile Include="FxCopBaseline.cs"/>
   </ItemGroup>
-  <ItemGroup Condition="'$(TargetGroup)'==''">
->>>>>>> 05ae65fd
+  <ItemGroup Condition="'$(TargetGroup)'=='netstandard'">
     <Compile Include="System\ComponentModel\Component.cs" />
   </ItemGroup>
   <ItemGroup Condition="'$(TargetGroup)'=='net463'">
